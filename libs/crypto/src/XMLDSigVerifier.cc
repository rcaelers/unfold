// Copyright (C) 2025 Rob Caelers <rob.caelers@gmail.com>
//
// Permission is hereby granted, free of charge, to any person obtaining a copy
// of this software and associated documentation files (the "Software"), to deal
// in the Software without restriction, including without limitation the rights
// to use, copy, modify, merge, publish, distribute, sublicense, and/or sell
// copies of the Software, and to permit persons to whom the Software is
// furnished to do so, subject to the following conditions:
//
// The above copyright notice and this permission notice shall be included in
// all copies or substantial portions of the Software.
//
// THE SOFTWARE IS PROVIDED "AS IS", WITHOUT WARRANTY OF ANY KIND, EXPRESS OR
// IMPLIED, INCLUDING BUT NOT LIMITED TO THE WARRANTIES OF MERCHANTABILITY,
// FITNESS FOR A PARTICULAR PURPOSE AND NONINFRINGEMENT. IN NO EVENT SHALL THE
// AUTHORS OR COPYRIGHT HOLDERS BE LIABLE FOR ANY CLAIM, DAMAGES OR OTHER
// LIABILITY, WHETHER IN AN ACTION OF CONTRACT, TORT OR OTHERWISE, ARISING FROM,
// OUT OF OR IN CONNECTION WITH THE SOFTWARE OR THE USE OR OTHER DEALINGS IN
// THE SOFTWARE.

#include "crypto/XMLDSigVerifier.hh"

#include <regex>
#include <memory>

#include <libxml/parser.h>
#include <libxml/tree.h>

<<<<<<< HEAD
#include <xmlsec/xmlsec.h>
#include <xmlsec/xmltree.h>
#include <xmlsec/xmldsig.h>
#include <xmlsec/errors.h>
#include <xmlsec/openssl/app.h>
#include <xmlsec/openssl/crypto.h>
=======
#ifdef UNFOLD_WITH_XMLSEC
#  include <xmlsec/xmlsec.h>
#  include <xmlsec/xmltree.h>
#  include <xmlsec/xmldsig.h>
#  include <xmlsec/errors.h>
#  include <xmlsec/openssl/app.h>
#  include <xmlsec/openssl/crypto.h>
#endif

#ifdef UNFOLD_WITH_XMLSEC

>>>>>>> fe87eec0
namespace
{
  constexpr size_t MAX_CERTIFICATE_SIZE = 10 * 1024; // 10KB max for certificate

  class XMLRAIIDocument
  {
  public:
    XMLRAIIDocument(const XMLRAIIDocument &) = default;
    XMLRAIIDocument(XMLRAIIDocument &&) = delete;
    XMLRAIIDocument &operator=(const XMLRAIIDocument &) = default;
    XMLRAIIDocument &operator=(XMLRAIIDocument &&) = delete;

    explicit XMLRAIIDocument(xmlDocPtr doc)
      : doc_(doc)
    {
    }
    ~XMLRAIIDocument()
    {
      if (doc_ != nullptr)
        {
          xmlFreeDoc(doc_);
        }
    }

    xmlDocPtr get() const
    {
      return doc_;
    }

  private:
    xmlDocPtr doc_;
  };

  class XMLSecRAIIContext
  {
  public:
    XMLSecRAIIContext(const XMLSecRAIIContext &) = default;
    XMLSecRAIIContext(XMLSecRAIIContext &&) = delete;
    XMLSecRAIIContext &operator=(const XMLSecRAIIContext &) = default;
    XMLSecRAIIContext &operator=(XMLSecRAIIContext &&) = delete;

    explicit XMLSecRAIIContext(xmlSecDSigCtxPtr ctx)
      : ctx_(ctx)
    {
    }
    ~XMLSecRAIIContext()
    {
      if (ctx_ != nullptr)
        {
          xmlSecDSigCtxDestroy(ctx_);
        }
    }
    xmlSecDSigCtxPtr get() const
    {
      return ctx_;
    }

  private:
    xmlSecDSigCtxPtr ctx_;
  };

} // namespace

namespace unfold::crypto
{

  const std::error_category &xmldsig_error_category()
  {
    static XMLDSigErrorCategory category;
    return category;
  }

  std::error_code make_error_code(XMLDSigError e)
  {
    return {static_cast<int>(e), xmldsig_error_category()};
  }

  class XMLDSigVerifier::Impl
  {
  public:
    Impl() = default;

    outcome::std_result<void> initialize()
    {
      xmlInitParser();
      LIBXML_TEST_VERSION;

      if (xmlSecInit() < 0)
        {
          logger_->error("xmlsec initialization failed");
          return outcome::failure(make_error_code(XMLDSigError::InitializationFailed));
        }

      if (xmlSecOpenSSLAppInit(nullptr) < 0)
        {
          xmlSecShutdown();
          logger_->error("xmlsec OpenSSL app initialization failed");
          return outcome::failure(make_error_code(XMLDSigError::InitializationFailed));
        }

      if (xmlSecOpenSSLInit() < 0)
        {
          xmlSecOpenSSLAppShutdown();
          xmlSecShutdown();
          logger_->error("xmlsec OpenSSL initialization failed");
          return outcome::failure(make_error_code(XMLDSigError::InitializationFailed));
        }

      key_manager_ = xmlSecKeysMngrCreate();
      if (key_manager_ == nullptr)
        {
          xmlSecOpenSSLShutdown();
          xmlSecOpenSSLAppShutdown();
          xmlSecShutdown();
          logger_->error("xmlsec key manager creation failed");
          return outcome::failure(make_error_code(XMLDSigError::InitializationFailed));
        }

      if (xmlSecOpenSSLAppDefaultKeysMngrInit(key_manager_) < 0)
        {
          xmlSecKeysMngrDestroy(key_manager_);
          xmlSecOpenSSLShutdown();
          xmlSecOpenSSLAppShutdown();
          xmlSecShutdown();
          logger_->error("xmlsec OpenSSL key manager initialization failed");
          return outcome::failure(make_error_code(XMLDSigError::InitializationFailed));
        }
      return outcome::success();
    }

    Impl(const Impl &) = default;
    Impl(Impl &&) = delete;
    Impl &operator=(const Impl &) = default;
    Impl &operator=(Impl &&) = delete;

    ~Impl()
    {
      if (key_manager_ != nullptr)
        {
          xmlSecKeysMngrDestroy(key_manager_);
        }

      xmlSecOpenSSLShutdown();
      xmlSecOpenSSLAppShutdown();
      xmlSecShutdown();
      xmlCleanupParser();
    }

    outcome::std_result<void> add_trusted_public_key(const std::string &key_name, const std::string &public_key_pem)
    {
      if (public_key_pem.empty())
        {
          return outcome::failure(make_error_code(XMLDSigError::InvalidKeyInfo));
        }

      if (public_key_pem.size() > MAX_CERTIFICATE_SIZE)
        {
          logger_->error("Key/certificate too large: {} bytes", public_key_pem.size());
          return outcome::failure(make_error_code(XMLDSigError::InvalidKeyInfo));
        }

      // Auto-detect format: if it looks like a certificate, use certificate format
      xmlSecKeyDataFormat format = xmlSecKeyDataFormatPem;
      if (public_key_pem.find("-----BEGIN CERTIFICATE-----") != std::string::npos)
        {
          format = xmlSecKeyDataFormatCertPem;
        }

      auto key_result = load_key_from_pem_string(public_key_pem, format);
      if (!key_result)
        {
          return key_result.error();
        }

      // Set the key name to match the KeyName in signed XML files
      if (!key_name.empty())
        {
          if (xmlSecKeySetName(key_result.value(), reinterpret_cast<const xmlChar *>(key_name.c_str())) < 0)
            {
              xmlSecKeyDestroy(key_result.value());
              logger_->error("Failed to set key name: {}", key_name);
              return outcome::failure(make_error_code(XMLDSigError::LibraryError));
            }
        }

      if (xmlSecOpenSSLAppDefaultKeysMngrAdoptKey(key_manager_, key_result.value()) < 0)
        {
          xmlSecKeyDestroy(key_result.value());
          logger_->error("Failed to add public key to key manager");
          return outcome::failure(make_error_code(XMLDSigError::LibraryError));
        }

      return outcome::success();
    }

    outcome::std_result<void> clear_trusted_keys()
    {
      if (key_manager_ != nullptr)
        {
          xmlSecKeysMngrDestroy(key_manager_);
        }

      key_manager_ = xmlSecKeysMngrCreate();
      if (key_manager_ == nullptr)
        {
          logger_->error("xmlsec key manager creation failed during clear");
          return outcome::failure(make_error_code(XMLDSigError::LibraryError));
        }

      if (xmlSecOpenSSLAppDefaultKeysMngrInit(key_manager_) < 0)
        {
          xmlSecKeysMngrDestroy(key_manager_);
          key_manager_ = nullptr;
          logger_->error("xmlsec OpenSSL key manager initialization failed during clear");
          return outcome::failure(make_error_code(XMLDSigError::LibraryError));
        }

      logger_->info("Cleared all trusted keys from key manager");
      return outcome::success();
    }

    outcome::std_result<XMLDSigInfo> verify(const std::string &xml_content)
    {
      XMLRAIIDocument doc(xmlParseMemory(xml_content.c_str(), static_cast<int>(xml_content.size())));
      if (doc.get() == nullptr)
        {
          logger_->error("Failed to parse XML document");
          return outcome::failure(make_error_code(XMLDSigError::InvalidXML));
        }

      xmlNodePtr signature_node = xmlSecFindNode(xmlDocGetRootElement(doc.get()), xmlSecNodeSignature, xmlSecDSigNs);
      if (signature_node == nullptr)
        {
          logger_->error("No XML digital signature found");
          return outcome::failure(make_error_code(XMLDSigError::NoSignature));
        }

      auto sig_info_result = extract_signature_info(signature_node);
      if (!sig_info_result)
        {
          logger_->error("Extracted signature info is invalid");
          return outcome::failure(make_error_code(XMLDSigError::InvalidSignature));
        }

      XMLSecRAIIContext dsig_ctx(xmlSecDSigCtxCreate(key_manager_));
      if (dsig_ctx.get() == nullptr)
        {
          logger_->error("Failed to create xmlsec signature context");
          return outcome::failure(make_error_code(XMLDSigError::LibraryError));
        }

      int result = xmlSecDSigCtxVerify(dsig_ctx.get(), signature_node);
      if (result < 0)
        {
          logger_->error("XMLSec signature verification failed");
          return outcome::failure(make_error_code(XMLDSigError::VerificationFailed));
        }

      return sig_info_result.value();
    }

    outcome::std_result<XMLDSigInfo> get_signature_info(const std::string &xml_content)
    {
      XMLRAIIDocument doc(xmlParseMemory(xml_content.c_str(), static_cast<int>(xml_content.size())));
      if (doc.get() == nullptr)
        {
          logger_->error("Failed to parse XML document");
          return outcome::failure(make_error_code(XMLDSigError::InvalidXML));
        }

      xmlNodePtr signature_node = xmlSecFindNode(xmlDocGetRootElement(doc.get()), xmlSecNodeSignature, xmlSecDSigNs);
      if (signature_node == nullptr)
        {
          logger_->error("No XML digital signature found");
          return outcome::failure(make_error_code(XMLDSigError::NoSignature));
        }

      return extract_signature_info(signature_node);
    }

    static bool has_signature(const std::string &xml_content)
    {
      // Look for any Signature element with XMLDSig namespace declaration in the same element
      std::regex signature_regex(R"(<[^:]*:?Signature[^>]*xmlns[^>]*http://www\.w3\.org/2000/09/xmldsig)", std::regex_constants::icase);
      if (std::regex_search(xml_content, signature_regex))
        {
          return true;
        }

      // Look for common namespace prefixes for XMLDSig Signature elements
      std::regex prefixed_signature_regex(R"(<(ds|dsig):Signature)", std::regex_constants::icase);
      if (std::regex_search(xml_content, prefixed_signature_regex))
        {
          return true;
        }

      // Look for unprefixed Signature element in XMLDSig namespace context
      std::regex unprefixed_signature_regex(R"(<Signature[^>]*>)", std::regex_constants::icase);
      return std::regex_search(xml_content, unprefixed_signature_regex);
    }

  private:
    outcome::std_result<xmlSecKeyPtr> load_key_from_pem_string(const std::string &pem_string, xmlSecKeyDataFormat format)
    {
      xmlSecKeyPtr key = xmlSecOpenSSLAppKeyLoadMemory(reinterpret_cast<const xmlSecByte *>(pem_string.c_str()),
                                                       pem_string.size(),
                                                       format,
                                                       nullptr,
                                                       nullptr,
                                                       nullptr);

      if (key == nullptr)
        {
          logger_->error("Failed to load key from PEM string");
          return outcome::failure(make_error_code(XMLDSigError::InvalidKeyInfo));
        }

      return key;
    }

    outcome::std_result<XMLDSigInfo> extract_signature_info(xmlNodePtr signature_node)
    {
      XMLDSigInfo info;

      // Extract signature ID
      xmlChar *id = xmlGetProp(signature_node, BAD_CAST "Id");
      if (id != nullptr)
        {
          info.signature_id = reinterpret_cast<const char *>(id);
          xmlFree(id);
        }

      // Extract signature method
      xmlNodePtr sig_method_node = xmlSecFindChild(signature_node, xmlSecNodeSignedInfo, xmlSecDSigNs);
      if (sig_method_node != nullptr)
        {
          sig_method_node = xmlSecFindChild(sig_method_node, xmlSecNodeSignatureMethod, xmlSecDSigNs);
          if (sig_method_node != nullptr)
            {
              xmlChar *algorithm = xmlGetProp(sig_method_node, BAD_CAST "Algorithm");
              if (algorithm != nullptr)
                {
                  info.signature_method = reinterpret_cast<const char *>(algorithm);
                  xmlFree(algorithm);
                }
            }
        }

      // Extract canonicalization method
      xmlNodePtr signed_info_node = xmlSecFindChild(signature_node, xmlSecNodeSignedInfo, xmlSecDSigNs);
      if (signed_info_node != nullptr)
        {
          xmlNodePtr canon_method_node = xmlSecFindChild(signed_info_node, xmlSecNodeCanonicalizationMethod, xmlSecDSigNs);
          if (canon_method_node != nullptr)
            {
              xmlChar *algorithm = xmlGetProp(canon_method_node, BAD_CAST "Algorithm");
              if (algorithm != nullptr)
                {
                  info.canonicalization_method = reinterpret_cast<const char *>(algorithm);
                  xmlFree(algorithm);
                }
            }
        }

      // Extract digest method from first reference
      if (signed_info_node != nullptr)
        {
          xmlNodePtr ref_node = xmlSecFindChild(signed_info_node, xmlSecNodeReference, xmlSecDSigNs);
          if (ref_node != nullptr)
            {
              xmlNodePtr digest_method_node = xmlSecFindChild(ref_node, xmlSecNodeDigestMethod, xmlSecDSigNs);
              if (digest_method_node != nullptr)
                {
                  xmlChar *algorithm = xmlGetProp(digest_method_node, BAD_CAST "Algorithm");
                  if (algorithm != nullptr)
                    {
                      info.digest_method = reinterpret_cast<const char *>(algorithm);
                      xmlFree(algorithm);
                    }
                }
            }
        }

      // Extract X.509 certificate if present
      xmlNodePtr key_info_node = xmlSecFindChild(signature_node, xmlSecNodeKeyInfo, xmlSecDSigNs);
      if (key_info_node != nullptr)
        {
          xmlNodePtr x509_data_node = xmlSecFindChild(key_info_node, xmlSecNodeX509Data, xmlSecDSigNs);
          if (x509_data_node != nullptr)
            {
              xmlNodePtr x509_cert_node = xmlSecFindChild(x509_data_node, xmlSecNodeX509Certificate, xmlSecDSigNs);
              if (x509_cert_node != nullptr)
                {
                  xmlChar *cert_content = xmlNodeGetContent(x509_cert_node);
                  if (cert_content != nullptr)
                    {
                      info.has_x509_certificate = true;
                      info.x509_certificate = reinterpret_cast<const char *>(cert_content);
                      xmlFree(cert_content);
                    }
                }
            }
        }

      return info;
    }

    xmlSecKeysMngrPtr key_manager_ = nullptr;
    std::shared_ptr<spdlog::logger> logger_{unfold::utils::Logging::create("unfold:xmldsig")};
  };

  outcome::std_result<XMLDSigVerifier> XMLDSigVerifier::create()
  {
    XMLDSigVerifier verifier;
    auto init_result = verifier.pimpl->initialize();
    if (!init_result)
      {
        return init_result.error();
      }
    return std::move(verifier);
  }

  XMLDSigVerifier::XMLDSigVerifier()
    : pimpl(std::make_unique<Impl>())
  {
  }

  XMLDSigVerifier::~XMLDSigVerifier() = default;

  XMLDSigVerifier::XMLDSigVerifier(XMLDSigVerifier &&) noexcept = default;
  XMLDSigVerifier &XMLDSigVerifier::operator=(XMLDSigVerifier &&) noexcept = default;

  outcome::std_result<void> XMLDSigVerifier::add_trusted_public_key(const std::string &key_name, const std::string &public_key_pem)
  {
    return pimpl->add_trusted_public_key(key_name, public_key_pem);
  }

  outcome::std_result<void> XMLDSigVerifier::clear_trusted_keys()
  {
    return pimpl->clear_trusted_keys();
  }

  outcome::std_result<XMLDSigInfo> XMLDSigVerifier::verify(const std::string &xml_content)
  {
    return pimpl->verify(xml_content);
  }

  outcome::std_result<XMLDSigInfo> XMLDSigVerifier::get_signature_info(const std::string &xml_content)
  {
    return pimpl->get_signature_info(xml_content);
  }

  bool XMLDSigVerifier::has_signature(const std::string &xml_content)
  {
    return Impl::has_signature(xml_content);
  }

#else // !UNFOLD_WITH_XMLSEC

// Stub implementation when XMLSec is not available
class XMLDSigVerifier::Impl
{
public:
  Impl() = default;

  outcome::std_result<void> initialize()
  {
    return outcome::failure(make_error_code(XMLDSigError::NotSupported));
  }

  outcome::std_result<void> add_trusted_public_key(const std::string &, const std::string &)
  {
    return outcome::failure(make_error_code(XMLDSigError::NotSupported));
  }

  outcome::std_result<void> clear_trusted_keys()
  {
    return outcome::failure(make_error_code(XMLDSigError::NotSupported));
  }

  outcome::std_result<XMLDSigInfo> verify(const std::string &)
  {
    return outcome::failure(make_error_code(XMLDSigError::NotSupported));
  }

  outcome::std_result<XMLDSigInfo> get_signature_info(const std::string &)
  {
    return outcome::failure(make_error_code(XMLDSigError::NotSupported));
  }

  static bool has_signature(const std::string &xml_content)
  {
    // Basic check for signature element without XMLSec
    return xml_content.find("Signature") != std::string::npos && xml_content.find("http://www.w3.org/2000/09/xmldsig#") != std::string::npos;
  }

private:
  std::shared_ptr<spdlog::logger> logger_{unfold::utils::Logging::create("unfold:xmldsig")};
};

outcome::std_result<XMLDSigVerifier>
XMLDSigVerifier::create()
{
  return outcome::failure(make_error_code(XMLDSigError::NotSupported));
}

XMLDSigVerifier::XMLDSigVerifier()
  : pimpl(std::make_unique<Impl>())
{
}

XMLDSigVerifier::~XMLDSigVerifier() = default;

XMLDSigVerifier::XMLDSigVerifier(XMLDSigVerifier &&) noexcept = default;
XMLDSigVerifier &XMLDSigVerifier::operator=(XMLDSigVerifier &&) noexcept = default;

outcome::std_result<void>
XMLDSigVerifier::add_trusted_public_key(const std::string &, const std::string &)
{
  return outcome::failure(make_error_code(XMLDSigError::NotSupported));
}

outcome::std_result<void>
XMLDSigVerifier::clear_trusted_keys()
{
  return outcome::failure(make_error_code(XMLDSigError::NotSupported));
}

outcome::std_result<XMLDSigInfo>
XMLDSigVerifier::verify(const std::string &)
{
  return outcome::failure(make_error_code(XMLDSigError::NotSupported));
}

outcome::std_result<XMLDSigInfo>
XMLDSigVerifier::get_signature_info(const std::string &)
{
  return outcome::failure(make_error_code(XMLDSigError::NotSupported));
}

bool
XMLDSigVerifier::has_signature(const std::string &xml_content)
{
  return Impl::has_signature(xml_content);
}

#endif // UNFOLD_WITH_XMLSEC

} // namespace unfold::crypto<|MERGE_RESOLUTION|>--- conflicted
+++ resolved
@@ -26,26 +26,12 @@
 #include <libxml/parser.h>
 #include <libxml/tree.h>
 
-<<<<<<< HEAD
 #include <xmlsec/xmlsec.h>
 #include <xmlsec/xmltree.h>
 #include <xmlsec/xmldsig.h>
 #include <xmlsec/errors.h>
 #include <xmlsec/openssl/app.h>
 #include <xmlsec/openssl/crypto.h>
-=======
-#ifdef UNFOLD_WITH_XMLSEC
-#  include <xmlsec/xmlsec.h>
-#  include <xmlsec/xmltree.h>
-#  include <xmlsec/xmldsig.h>
-#  include <xmlsec/errors.h>
-#  include <xmlsec/openssl/app.h>
-#  include <xmlsec/openssl/crypto.h>
-#endif
-
-#ifdef UNFOLD_WITH_XMLSEC
-
->>>>>>> fe87eec0
 namespace
 {
   constexpr size_t MAX_CERTIFICATE_SIZE = 10 * 1024; // 10KB max for certificate
